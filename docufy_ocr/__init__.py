--- conflicted
+++ resolved
@@ -1,8 +1,4 @@
 from .ocr import DocuOCR
 
 __all__ = ["DocuOCR"]
-<<<<<<< HEAD
-__version__ = "0.1.6"
-=======
-__version__ = "0.1.5"
->>>>>>> 3b2aea9c
+__version__ = "0.1.5"